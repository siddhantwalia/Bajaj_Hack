FROM python:3.13-slim

ENV PYTHONDONTWRITEBYTECODE=1 \
    PYTHONUNBUFFERED=1

WORKDIR /app

# Install system dependencies including Tesseract
RUN apt-get update && apt-get install -y \
    build-essential \
    libglib2.0-0 \
    libsm6 \
    libxext6 \
    libxrender-dev \
    libgl1-mesa-glx \
    libgomp1 \
    curl \
    tesseract-ocr \
    tesseract-ocr-eng \
    libtesseract-dev \
    && rm -rf /var/lib/apt/lists/*

# Set Tesseract environment variables
ENV TESSDATA_PREFIX=/usr/share/tesseract-ocr/5/tessdata
ENV TESSERACT_CMD=/usr/bin/tesseract

# Upgrade pip first
<<<<<<< HEAD
RUN pip install --upgrade pip

# Copy requirements file FIRST
COPY requirements.txt .

# Install Python dependencies
RUN pip install --no-cache-dir -r requirements.txt

# Install additional packages
RUN pip install --no-cache-dir nomic python-dotenv

# Copy application files AFTER installing dependencies
=======
# RUN pip install --upgrade pip

# Copy and verify requirements file
COPY requirements.txt .
# RUN ls -la requirements.txt && head -10 requirements.txt

RUN pip install --no-cache-dir -r requirements.txt


# Optional: install nomic CLI and python-dotenv
RUN pip install --no-cache-dir nomic python-dotenv

# Copy application files
>>>>>>> ca261f8d
COPY . .

# Copy and set permissions for the entrypoint
COPY entrypoint.sh /entrypoint.sh
RUN chmod +x /entrypoint.sh

EXPOSE 8000
ENV PORT=8000

ENTRYPOINT ["/entrypoint.sh"]<|MERGE_RESOLUTION|>--- conflicted
+++ resolved
@@ -24,35 +24,14 @@
 ENV TESSDATA_PREFIX=/usr/share/tesseract-ocr/5/tessdata
 ENV TESSERACT_CMD=/usr/bin/tesseract
 
-# Upgrade pip first
-<<<<<<< HEAD
-RUN pip install --upgrade pip
+COPY requirements.txt .
+RUN pip install --no-cache-dir -r requirements.txt
 
-# Copy requirements file FIRST
-COPY requirements.txt .
-
-# Install Python dependencies
-RUN pip install --no-cache-dir -r requirements.txt
 
 # Install additional packages
 RUN pip install --no-cache-dir nomic python-dotenv
 
-# Copy application files AFTER installing dependencies
-=======
-# RUN pip install --upgrade pip
-
-# Copy and verify requirements file
-COPY requirements.txt .
-# RUN ls -la requirements.txt && head -10 requirements.txt
-
-RUN pip install --no-cache-dir -r requirements.txt
-
-
-# Optional: install nomic CLI and python-dotenv
-RUN pip install --no-cache-dir nomic python-dotenv
-
-# Copy application files
->>>>>>> ca261f8d
+# Copy application files (excluding entrypoint.sh for now)
 COPY . .
 
 # Copy and set permissions for the entrypoint
